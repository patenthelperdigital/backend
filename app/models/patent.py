from sqlalchemy import Column, Integer, Date, String, Boolean, PrimaryKeyConstraint
from sqlalchemy.orm import relationship

from app.core.db import Base


class Patent(Base):
    reg_number = Column(Integer, nullable=False, index=True)
    reg_date = Column(Date)
    appl_date = Column(Date)
    author_raw = Column(String)
    owner_raw = Column(String)
    address = Column(String)
    name = Column(String)
    actual = Column(Boolean, default=True)
    category = Column(String)
    subcategory = Column(String)
    kind = Column(Integer, nullable=False)
    region = Column(String)
    city = Column(String)
    author_count = Column(Integer)
<<<<<<< HEAD
    ownerships = relationship('Ownership', back_populates='patent', cascade="all, delete-orphan")

    __table_args__ = (
        PrimaryKeyConstraint('kind', 'reg_number'),
        {},
    )
=======
    ownerships = relationship('Ownership', back_populates='patent', cascade="all, delete-orphan")
>>>>>>> 3218fd07
<|MERGE_RESOLUTION|>--- conflicted
+++ resolved
@@ -19,13 +19,10 @@
     region = Column(String)
     city = Column(String)
     author_count = Column(Integer)
-<<<<<<< HEAD
+
     ownerships = relationship('Ownership', back_populates='patent', cascade="all, delete-orphan")
 
     __table_args__ = (
         PrimaryKeyConstraint('kind', 'reg_number'),
         {},
     )
-=======
-    ownerships = relationship('Ownership', back_populates='patent', cascade="all, delete-orphan")
->>>>>>> 3218fd07
