--- conflicted
+++ resolved
@@ -15,12 +15,7 @@
     def __init__(self):
         super().__init__(Patent)
 
-<<<<<<< HEAD
-    async def get_patents_list(self, session: AsyncSession, page: int, pagesize: int) -> list[
-        dict[str, int | list[dict[str, Any]] | Any]]:
-=======
     async def get_patents_list(self, session: AsyncSession, page: int, pagesize: int) -> Dict[str, int | list[dict[str, list | int | Any]]]:
->>>>>>> c7c5aa66
         """
         Получает список патентов, упорядоченных по названию.
 
@@ -39,15 +34,9 @@
                 func.string_agg(Person.short_name, ', ').label("owner_raw"),
                 func.coalesce(func.array_length(func.string_to_array(Patent.author_raw, ', '), 1).label('author_count'), 0)
             )
-<<<<<<< HEAD
-            .join(Ownership,
-                  (Ownership.patent_kind == Patent.kind) & (Ownership.patent_reg_number == Patent.reg_number))
-            .join(Person, Person.tax_number == Ownership.person_tax_number)
-=======
             .outerjoin(Ownership, (Ownership.patent_kind == Patent.kind) & (Ownership.patent_reg_number == Patent.reg_number))
             .outerjoin(Person, Person.tax_number == Ownership.person_tax_number)
 
->>>>>>> c7c5aa66
             .options(selectinload(Patent.ownerships).selectinload(Ownership.person))
             .group_by(Patent.kind, Patent.reg_number)
             .offset(skip)
@@ -100,14 +89,8 @@
                 func.string_agg(Person.short_name, ', ').label("owner_raw"),
                 func.coalesce(func.array_length(func.string_to_array(Patent.author_raw, ', '), 1).label('author_count'), 0)
             )
-<<<<<<< HEAD
-            .join(Ownership,
-                  (Ownership.patent_kind == Patent.kind) & (Ownership.patent_reg_number == Patent.reg_number))
-            .join(Person, Person.tax_number == Ownership.person_tax_number)
-=======
             .outerjoin(Ownership, (Ownership.patent_kind == Patent.kind) & (Ownership.patent_reg_number == Patent.reg_number))
             .outerjoin(Person, Person.tax_number == Ownership.person_tax_number)
->>>>>>> c7c5aa66
             .options(selectinload(Patent.ownerships).selectinload(Ownership.person))
             .group_by(Patent.kind, Patent.reg_number)
             .where((Patent.kind == patent_kind) & (Patent.reg_number == patent_reg_number))
@@ -130,8 +113,6 @@
             "author_count": author_count
         }
 
-<<<<<<< HEAD
-=======
     async def get_stats(
         self, session: AsyncSession, filter_id: Optional[int] = None
     ) -> dict:
@@ -198,7 +179,6 @@
 
         return stats
 
->>>>>>> c7c5aa66
     async def get_patents_list_with_filter(self, session: AsyncSession, page: int, pagesize: int, filter_id: int) -> list[dict[str, int | list[dict[str, Any]] | Any]]:
         skip = (page - 1) * pagesize
         tax_numbers_stmt = select(FilterTaxNumber.tax_number).where(FilterTaxNumber.filter_id == filter_id)
@@ -211,16 +191,9 @@
                 func.string_agg(Person.short_name, ', ').label("owner_raw"),
                 func.array_length(func.string_to_array(Patent.author_raw, ', '), 1).label('author_count')
             )
-<<<<<<< HEAD
-
-            .join(Ownership,
-                  (Ownership.patent_kind == Patent.kind) & (Ownership.patent_reg_number == Patent.reg_number))
-            .join(Person, Person.tax_number == Ownership.person_tax_number)
-=======
             .outerjoin(Ownership,
                   (Ownership.patent_kind == Patent.kind) & (Ownership.patent_reg_number == Patent.reg_number))
             .outerjoin(Person, Person.tax_number == Ownership.person_tax_number)
->>>>>>> c7c5aa66
             .where(Person.tax_number.in_(tax_numbers))
             .options(selectinload(Patent.ownerships).selectinload(Ownership.person))
             .group_by(Patent.kind, Patent.reg_number)
@@ -248,9 +221,6 @@
                 "author_count": author_count
             })
 
-<<<<<<< HEAD
-        return patents_list
-=======
         total = await session.execute(
             select(func.count())
             .select_from(Patent)
@@ -261,7 +231,6 @@
             "total": total.scalar(),
             "items": patents_list,
         }
->>>>>>> c7c5aa66
 
 
 patent_crud = CRUDPatent()