from typing import Dict, Sequence, Any, Optional

from sqlalchemy import case, select, func
from sqlalchemy.ext.asyncio import AsyncSession
from sqlalchemy.orm import selectinload

from app.crud.crud_base import CRUDBase
from app.models import Ownership, Person
from app.models.filter import FilterTaxNumber
from app.models.patent import Patent
from app.schemas.patent import PatentsStats


class CRUDPatent(CRUDBase):
    def __init__(self):
        super().__init__(Patent)

    async def get_patents_list(
<<<<<<< HEAD
            self,
            session: AsyncSession,
=======
            self, session: AsyncSession,
>>>>>>> f9e10ded
            page: int,
            pagesize: int,
            kind: Optional[int] = None,
            actual: Optional[bool] = None
    ) -> Dict[str, int | list[dict[str, list | int | Any]]]:
        """
        Получает список патентов, упорядоченных по названию.

        Args:
            session (AsyncSession): Асинхронная сессия базы данных.
            page (int): Номер страницы для пагинации.
            pagesize (int): Количество элементов на странице.

        Returns:
            Dict[str, int | list[dict[str, list | int | Any]]]: Список патентов с дополнительной информацией.
        """
        skip = (page - 1) * pagesize
        stmt = (
            select(Patent)
            .outerjoin(Ownership, (Ownership.patent_kind == Patent.kind) & (Ownership.patent_reg_number == Patent.reg_number))
            .outerjoin(Person, Person.tax_number == Ownership.person_tax_number)
            .options(selectinload(Patent.ownerships).selectinload(Ownership.person))
            .group_by(Patent.kind, Patent.reg_number)
            .order_by(Patent.actual.desc())
            .offset(skip)
            .limit(pagesize)
        )

        if kind is not None:
            stmt = stmt.where(Patent.kind == kind)
        if actual is not None:
            stmt = stmt.where(Patent.actual == actual)

        result = await session.execute(stmt)
        patents = result.all()

        patents_list = []
        for patent in patents:
            patent_holders = [
                {
                    "tax_number": ownership.person.tax_number,
                    "full_name": ownership.person.full_name,
                }
                for ownership in patent[0].ownerships
            ]

            patents_list.append({
                **patent[0].__dict__,
                "patent_holders": patent_holders,
            })

        total = await session.execute(
            select(func.count()).select_from(Patent))

        return {
            "total": total.scalar(),
            "items": patents_list,
        }

    async def get_patent(self, session: AsyncSession, patent_kind: int, patent_reg_number: int) -> dict[str, Any]:
        """
        Получает патент по идентификатору с дополнительной информацией.

        Args:
            session (AsyncSession): Асинхронная сессия базы данных.
            patent_kind (int): Тип патента.
            patent_reg_number (int): Регистрационный номер патента.

        Returns:
            Dict[str, Any]: Словарь с информацией о патенте, включая список идентификаторов владельцев,
                            количество владельцев и количество авторов.
        """
        stmt = (
            select(
                Patent,
                func.string_agg(Person.short_name, ', ').label("owner_raw"),
                func.coalesce(func.array_length(func.string_to_array(Patent.author_raw, ', '), 1).label('author_count'), 0)
            )
            .outerjoin(Ownership, (Ownership.patent_kind == Patent.kind) & (Ownership.patent_reg_number == Patent.reg_number))
            .outerjoin(Person, Person.tax_number == Ownership.person_tax_number)
            .options(selectinload(Patent.ownerships).selectinload(Ownership.person))
            .group_by(Patent.kind, Patent.reg_number)
            .where((Patent.kind == patent_kind) & (Patent.reg_number == patent_reg_number))
        )
        result = await session.execute(stmt)
        patent, owner_raw, author_count = result.one()

        patent_holders = [
            {
                "tax_number": ownership.person.tax_number,
                "full_name": ownership.person.full_name,
            }
            for ownership in patent.ownerships
        ]

        return {
            **patent.__dict__,
            "owner_raw": owner_raw,
            "patent_holders": patent_holders,
            "author_count": author_count
        }

    async def get_stats(
        self, session: AsyncSession, filter_id: Optional[int] = None
    ) -> dict:
        """
        Статистика по патентам.

        Args:
        session (AsyncSession): асинхронная сессия базы данных.
        filter_id (Optional[int]): опциональный идентификатор загруженного фильтра по списку ИНН.

        Returns:
            dict: словарь со статистикой.
        """
        stats = {}

        total_patents_stmt = (
            select(func.count()).select_from(Patent)
        )
        if filter_id is not None:
            total_patents_stmt = (
                total_patents_stmt
                .join(Ownership)
                .join(
                    FilterTaxNumber,
                    Ownership.person_tax_number == FilterTaxNumber.tax_number
                )
                .filter_by(filter_id=filter_id)
            )
        total_patents_res = await session.execute(total_patents_stmt)
        stats["total_patents"] = total_patents_res.scalar()

        total_patents_ru_stmt = (
            select(func.count()).select_from(Patent).filter_by(country_code="RU")
        )
        if filter_id is not None:
            total_patents_ru_stmt = (
                total_patents_ru_stmt
                .join(Ownership)
                .join(
                    FilterTaxNumber,
                    Ownership.person_tax_number == FilterTaxNumber.tax_number
                )
                .filter_by(filter_id=filter_id)
            )
        total_patents_ru_res = await session.execute(total_patents_ru_stmt)
        stats["total_ru_patents"] = total_patents_ru_res.scalar()

        total_with_holders_stmt = (
            select(func.count(func.distinct(Patent.kind, Patent.reg_number)))
            .select_from(Patent)
            .join(Ownership)
        )
        if filter_id is not None:
            total_with_holders_stmt = (
                total_with_holders_stmt
                .join(
                    FilterTaxNumber,
                    Ownership.person_tax_number == FilterTaxNumber.tax_number
                )
                .filter_by(filter_id=filter_id)
            )
        total_with_holders_res = await session.execute(total_with_holders_stmt)
        stats["total_with_holders"] = total_with_holders_res.scalar()

        total_ru_with_holders_stmt = (
            select(func.count(func.distinct(Patent.kind, Patent.reg_number)))
            .select_from(Patent)
            .filter_by(country_code="RU")
            .join(Ownership)
        )
        if filter_id is not None:
            total_ru_with_holders_stmt = (
                total_ru_with_holders_stmt
                .join(
                    FilterTaxNumber,
                    Ownership.person_tax_number == FilterTaxNumber.tax_number
                )
                .filter_by(filter_id=filter_id)
            )
        total_ru_with_holders_res = await session.execute(total_ru_with_holders_stmt)
        stats["total_ru_with_holders"] = total_ru_with_holders_res.scalar()

        stats["with_holders_percent"] = int(round(
            100 * stats["total_with_holders"] / stats["total_patents"]))
        stats["ru_with_holders_percent"] = int(round(
            100 * stats["total_ru_with_holders"] / stats["total_ru_patents"]))

        by_author_count_stmt = (
            select(
                case(
                    (Patent.author_count == 0, "0"),
                    (Patent.author_count == 1, "1"),
                    (Patent.author_count <= 5, "2–5"),
                    else_="5+"
                ).label("author_count_group"),
                func.count()
            )
            .select_from(Patent)
            .group_by("author_count_group")
        )
        if filter_id is not None:
            by_author_count_stmt = (
                by_author_count_stmt
                .join(Ownership)
                .join(
                    FilterTaxNumber,
                    Ownership.person_tax_number == FilterTaxNumber.tax_number
                )
                .filter_by(filter_id=filter_id)
            )
        by_author_count_res = await session.execute(by_author_count_stmt)
        stats["by_author_count"] = {
            row[0]: row[1]
            for row in by_author_count_res.all()
        }

        by_patent_kind_stmt = (
            select(Patent.kind, func.count())
            .select_from(Patent)
            .group_by(Patent.kind)
        )
        if filter_id is not None:
            by_patent_kind_stmt = (
                by_patent_kind_stmt
                .join(Ownership)
                .join(
                    FilterTaxNumber,
                    Ownership.person_tax_number == FilterTaxNumber.tax_number
                )
                .filter_by(filter_id=filter_id)
            )
        by_patent_kind_res = await session.execute(by_patent_kind_stmt)
        stats["by_patent_kind"] = {
            res[0]: res[1]
            for res in by_patent_kind_res.all()
        }

        return stats

    async def get_patents_list_with_filter(self, session: AsyncSession, page: int, pagesize: int, filter_id: int) -> list[dict[str, int | list[dict[str, Any]] | Any]]:
        skip = (page - 1) * pagesize
        tax_numbers_stmt = select(FilterTaxNumber.tax_number).where(FilterTaxNumber.filter_id == filter_id)
        tax_numbers_result = await session.execute(tax_numbers_stmt)
        tax_numbers = [row[0] for row in tax_numbers_result.all()]

        stmt = (
            select(Patent)
            .outerjoin(Ownership,
                  (Ownership.patent_kind == Patent.kind) & (Ownership.patent_reg_number == Patent.reg_number))
            .outerjoin(Person, Person.tax_number == Ownership.person_tax_number)
            .where(Person.tax_number.in_(tax_numbers))
            .options(selectinload(Patent.ownerships).selectinload(Ownership.person))
            .group_by(Patent.kind, Patent.reg_number)
            .offset(skip)
            .limit(pagesize)
        )

        result = await session.execute(stmt)
        patents = result.all()

        patents_list = []
        for patent in patents:
            patent_holders = [
                {
                    "tax_number": ownership.person.tax_number,
                    "full_name": ownership.person.full_name,
                }
                for ownership in patent[0].ownerships
            ]

            patents_list.append({
                **patent[0].__dict__,
                "patent_holders": patent_holders,
            })

        total = await session.execute(
            select(func.count())
            .select_from(Patent)
            .outerjoin(Ownership)
            .where(Ownership.person_tax_number.in_(tax_numbers)))

        return {
            "total": total.scalar(),
            "items": patents_list,
        }


patent_crud = CRUDPatent()<|MERGE_RESOLUTION|>--- conflicted
+++ resolved
@@ -16,12 +16,7 @@
         super().__init__(Patent)
 
     async def get_patents_list(
-<<<<<<< HEAD
-            self,
-            session: AsyncSession,
-=======
             self, session: AsyncSession,
->>>>>>> f9e10ded
             page: int,
             pagesize: int,
             kind: Optional[int] = None,
@@ -41,7 +36,8 @@
         skip = (page - 1) * pagesize
         stmt = (
             select(Patent)
-            .outerjoin(Ownership, (Ownership.patent_kind == Patent.kind) & (Ownership.patent_reg_number == Patent.reg_number))
+            .outerjoin(Ownership,
+                       (Ownership.patent_kind == Patent.kind) & (Ownership.patent_reg_number == Patent.reg_number))
             .outerjoin(Person, Person.tax_number == Ownership.person_tax_number)
             .options(selectinload(Patent.ownerships).selectinload(Ownership.person))
             .group_by(Patent.kind, Patent.reg_number)
@@ -98,9 +94,11 @@
             select(
                 Patent,
                 func.string_agg(Person.short_name, ', ').label("owner_raw"),
-                func.coalesce(func.array_length(func.string_to_array(Patent.author_raw, ', '), 1).label('author_count'), 0)
-            )
-            .outerjoin(Ownership, (Ownership.patent_kind == Patent.kind) & (Ownership.patent_reg_number == Patent.reg_number))
+                func.coalesce(func.array_length(func.string_to_array(Patent.author_raw, ', '), 1).label('author_count'),
+                              0)
+            )
+            .outerjoin(Ownership,
+                       (Ownership.patent_kind == Patent.kind) & (Ownership.patent_reg_number == Patent.reg_number))
             .outerjoin(Person, Person.tax_number == Ownership.person_tax_number)
             .options(selectinload(Patent.ownerships).selectinload(Ownership.person))
             .group_by(Patent.kind, Patent.reg_number)
@@ -125,7 +123,7 @@
         }
 
     async def get_stats(
-        self, session: AsyncSession, filter_id: Optional[int] = None
+            self, session: AsyncSession, filter_id: Optional[int] = None
     ) -> dict:
         """
         Статистика по патентам.
@@ -263,7 +261,8 @@
 
         return stats
 
-    async def get_patents_list_with_filter(self, session: AsyncSession, page: int, pagesize: int, filter_id: int) -> list[dict[str, int | list[dict[str, Any]] | Any]]:
+    async def get_patents_list_with_filter(self, session: AsyncSession, page: int, pagesize: int, filter_id: int) -> \
+    list[dict[str, int | list[dict[str, Any]] | Any]]:
         skip = (page - 1) * pagesize
         tax_numbers_stmt = select(FilterTaxNumber.tax_number).where(FilterTaxNumber.filter_id == filter_id)
         tax_numbers_result = await session.execute(tax_numbers_stmt)
@@ -272,7 +271,7 @@
         stmt = (
             select(Patent)
             .outerjoin(Ownership,
-                  (Ownership.patent_kind == Patent.kind) & (Ownership.patent_reg_number == Patent.reg_number))
+                       (Ownership.patent_kind == Patent.kind) & (Ownership.patent_reg_number == Patent.reg_number))
             .outerjoin(Person, Person.tax_number == Ownership.person_tax_number)
             .where(Person.tax_number.in_(tax_numbers))
             .options(selectinload(Patent.ownerships).selectinload(Ownership.person))
