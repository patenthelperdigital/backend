--- conflicted
+++ resolved
@@ -18,15 +18,9 @@
 async def list_patents(
     page: int = 1,
     pagesize: int = 10,
-<<<<<<< HEAD
-    filter_id: int = None
-) -> list[PatentAdditionalFields]:
-=======
     filter_id: Optional[int] = None,
     session: AsyncSession = Depends(get_async_session),
 ) -> PatentsList:
->>>>>>> c7c5aa66
-
     """
     Получить список патентов.
 
