from http import HTTPStatus
from typing import Optional

from fastapi import APIRouter, Depends, UploadFile, HTTPException, Query
from sqlalchemy.ext.asyncio import AsyncSession
from fastapi.responses import StreamingResponse

from app.api.validators import check_patent_exists
from app.core.db import get_async_session
from app.crud.patent import patent_crud
from app.crud.patents_export import get_export_patent_file
from app.models import Patent
from app.patent_parser.parser import create_upload_file
from app.schemas.patent import PatentsList, PatentsStats, PatentAdditionalFields, PatentUpdate, PatentDB, PatentCreate

router = APIRouter()


@router.get('/patents', response_model=PatentsList, status_code=HTTPStatus.OK)
async def list_patents(
<<<<<<< HEAD
        page: int = 1,
        pagesize: int = 10,
        filter_id: Optional[int] = None,
        kind: Optional[int] = None,
        actual: Optional[bool] = None,
        session: AsyncSession = Depends(get_async_session),
=======
    page: int = 1,
    pagesize: int = 10,
    filter_id: Optional[int] = None,
    kind: Optional[int] = None,
    actual: Optional[bool] = None,
    session: AsyncSession = Depends(get_async_session),
>>>>>>> f9e10ded
) -> PatentsList:
    """
    Получить список патентов.

    Args:
        session (AsyncSession): асинхронная сессия базы данных.
        page (int): номер страницы для пагинации.
        pagesize (int): количество элементов на странице.

    Returns:
        List[PatentAdditionalFields]: список патентов с дополнительными полями.
    """
    if filter_id:
        patents_with_filter = await patent_crud.get_patents_list_with_filter(session, page, pagesize, filter_id)
        return patents_with_filter

    patents = await patent_crud.get_patents_list(session, page, pagesize, kind, actual)
    return patents


@router.get('/patents/stats', response_model=PatentsStats, status_code=HTTPStatus.OK)
async def get_patents_stats(
        filter_id: Optional[int] = None,
        session: AsyncSession = Depends(get_async_session)
) -> PatentsStats:
    """
    Получить статистику по патентам.

    Args:
        filter_id (Optional[int]): опциональный идентификатор загруженного фильтра по списку ИНН.
        session (AsyncSession): асинхронная сессия базы данных.

    Returns:
        PatentsStats: словарь со статистикой.
    """
    stats = await patent_crud.get_stats(session, filter_id)

    return stats


@router.post('/patents', response_model=PatentDB, status_code=HTTPStatus.CREATED)
async def create_patent(
        patent: PatentCreate,
        session: AsyncSession = Depends(get_async_session)
) -> PatentDB:
    """
    Создать новый патент.

    Args:
        patent (PatentCreate): данные для создания нового патента.
        session (AsyncSession): асинхронная сессия базы данных.

    Returns:
        PatentDB: созданный патент.
    """
    new_patent = await patent_crud.create_object(patent, session)
    return new_patent


<<<<<<< HEAD
@router.get('/patent/{patent_kind}/{patent_reg_number}', response_model=PatentAdditionalFields,
            status_code=HTTPStatus.OK)
=======
@router.get('/patents/{patent_kind}/{patent_reg_number}', response_model=PatentAdditionalFields, status_code=HTTPStatus.OK)
>>>>>>> f9e10ded
async def get_patent(
        patent_kind: int,
        patent_reg_number: int,
        session: AsyncSession = Depends(get_async_session)
) -> PatentAdditionalFields:
    """
    Получить патент по идентификатору.

    Args:
        patent_kind (int): тип патента.
        patent_reg_number (int): регистрационный номер патента.
        session (AsyncSession): асинхронная сессия базы данных.

    Returns:
        PatentAdditionalFields: патент с дополнительными полями.
    """
    patent = await patent_crud.get_patent(session, patent_kind, patent_reg_number)
    return patent


@router.patch('/patents/{patent_kind}/{patent_reg_number}', response_model=PatentDB, status_code=HTTPStatus.OK)
async def update_patent(
        patent_kind: int,
        patent_reg_number: int,
        obj_in: PatentUpdate,
        session: AsyncSession = Depends(get_async_session)
) -> PatentDB:
    """
    Обновить существующий патент.

    Args:
       patent_kind (int): вид патента.
       patent_reg_number (int): регистрационный номер патента.
       obj_in (PatentUpdate): данные для обновления патента.
       session (AsyncSession): асинхронная сессия базы данных.

    Returns:
       PatentDB: обновленный патент.
    """
    patent = await check_patent_exists(Patent, patent_kind, patent_reg_number, session)
    updated_patent = await patent_crud.update_object(patent, obj_in, session)
    return updated_patent


@router.delete('/patents/{patent_kind}/{patent_reg_number}', status_code=HTTPStatus.NO_CONTENT)
async def delete_patent(
        patent_kind: int,
        patent_reg_number: int,
        session: AsyncSession = Depends(get_async_session)
) -> None:
    """
    Удалить патент по виду и регистрационному номеру.

    Args:
        patent_kind (int): вид патента.
        patent_reg_number (int): регистрационный номер патента.
        session (AsyncSession): асинхронная сессия базы данных.
    """
    patent = await check_patent_exists(Patent, patent_kind, patent_reg_number, session)
    await patent_crud.delete_object(patent, session)


@router.post("/uploadfile/", status_code=HTTPStatus.OK)
async def send_patent_file(file: UploadFile):
    """
       Асинхронный путь для загрузки файла Excel с данными о патентах.

       Args:
           file (UploadFile): Загруженный файл Excel.

       Returns:
           Response: Ответ сервера с созданным файлом Excel или сообщением об ошибке.

    """
<<<<<<< HEAD
    await create_upload_file(file)


@router.get("/patents/export", response_class=StreamingResponse)
async def export_patents(
        filter_id: Optional[int] = None,
        actual: Optional[bool] = None,
        kind: Optional[int] = None,
        session: AsyncSession = Depends(get_async_session)
):
    """
       Экспортирует данные о патентах в формате XLSX.

       Параметры:
       - filter_id (Optional[int]): Идентификатор фильтра. Если указан, будут экспортированы только патенты,
         связанные с этим фильтром. Если не указан, будут экспортированы первые 10000 патентов.
       - actual (Optional[bool]): Фильтр по актуальности патента. Если True, будут экспортированы только
         актуальные патенты. Если False, будут экспортированы только неактуальные патенты. Если не указан,
         актуальность не будет учитываться.
       - kind (Optional[int]): Фильтр по виду патента. Если указан, будут экспортированы только патенты
         указанного вида (1 - изобретение, 2 - полезная модель, 3 - промышленный образец).
       - session (AsyncSession): Сессия для взаимодействия с базой данных.

       Возвращает:
       - StreamingResponse: Поток данных с XLSX-файлом, содержащим информацию о патентах.

       Исключения:
       - HTTPException(500): Если произошла ошибка при обработке запроса.
    """
    try:
        return await get_export_patent_file(session, filter_id, actual, kind)

    except Exception as e:
        raise HTTPException(status_code=500, detail=str(e))
=======
    return await create_upload_file(file)
>>>>>>> f9e10ded
<|MERGE_RESOLUTION|>--- conflicted
+++ resolved
@@ -18,22 +18,14 @@
 
 @router.get('/patents', response_model=PatentsList, status_code=HTTPStatus.OK)
 async def list_patents(
-<<<<<<< HEAD
-        page: int = 1,
-        pagesize: int = 10,
-        filter_id: Optional[int] = None,
-        kind: Optional[int] = None,
-        actual: Optional[bool] = None,
-        session: AsyncSession = Depends(get_async_session),
-=======
     page: int = 1,
     pagesize: int = 10,
     filter_id: Optional[int] = None,
     kind: Optional[int] = None,
     actual: Optional[bool] = None,
     session: AsyncSession = Depends(get_async_session),
->>>>>>> f9e10ded
 ) -> PatentsList:
+
     """
     Получить список патентов.
 
@@ -92,12 +84,8 @@
     return new_patent
 
 
-<<<<<<< HEAD
-@router.get('/patent/{patent_kind}/{patent_reg_number}', response_model=PatentAdditionalFields,
-            status_code=HTTPStatus.OK)
-=======
+
 @router.get('/patents/{patent_kind}/{patent_reg_number}', response_model=PatentAdditionalFields, status_code=HTTPStatus.OK)
->>>>>>> f9e10ded
 async def get_patent(
         patent_kind: int,
         patent_reg_number: int,
@@ -172,8 +160,7 @@
            Response: Ответ сервера с созданным файлом Excel или сообщением об ошибке.
 
     """
-<<<<<<< HEAD
-    await create_upload_file(file)
+    return await create_upload_file(file)
 
 
 @router.get("/patents/export", response_class=StreamingResponse)
@@ -206,7 +193,4 @@
         return await get_export_patent_file(session, filter_id, actual, kind)
 
     except Exception as e:
-        raise HTTPException(status_code=500, detail=str(e))
-=======
-    return await create_upload_file(file)
->>>>>>> f9e10ded
+        raise HTTPException(status_code=500, detail=str(e))